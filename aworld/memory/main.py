--- conflicted
+++ resolved
@@ -129,9 +129,6 @@
             last_rounds = last_rounds + 1
             memory_items = self.memory_store.get_last_n(last_rounds)
 
-<<<<<<< HEAD
-        return memory_items
-=======
         # If summary is disabled or no summaries exist, return just the last_n_items
         if not self.enable_summary or not self.summary:
             return memory_items
@@ -168,7 +165,6 @@
 
 
         return result
->>>>>>> 08f17c71
 
     def retrieve(self, query, filters: dict) -> list[MemoryItem]:
         return self.memory_store.retrieve(query, filters)
