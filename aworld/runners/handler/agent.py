--- conflicted
+++ resolved
@@ -544,23 +544,15 @@
                     step_info: StepInfo = steps.get(n)
                     agent = self.swarm.agents.get(step_info.id)
                     if agent:
-<<<<<<< HEAD
-                        tasks.append(exec_agent(step_info.input, agent, new_context, sub_task=True))
-=======
                         tasks.append(exec_agent(step_info.input, agent, new_context,
                                                 outputs=merge_context.outputs,
                                                 sub_task=True))
->>>>>>> 824cef3c
                     else:
                         tasks.append(exec_tool(tool_name=step_info.id,
                                                params=step_info.parameters,
                                                context=new_context,
-<<<<<<< HEAD
-                                               sub_task=True))
-=======
                                                sub_task=True,
                                                outputs=merge_context.outputs))
->>>>>>> 824cef3c
 
                 res = await asyncio.gather(*tasks)
                 for idx, t in enumerate(res):
@@ -579,10 +571,7 @@
                     res = await exec_tool(tool_name=step_info.id,
                                           params=step_info.parameters,
                                           context=new_context,
-<<<<<<< HEAD
-=======
                                           outputs=merge_context.outputs,
->>>>>>> 824cef3c
                                           sub_task=True)
                 merge_context.merge_context(res.context)
                 merge_context.save_action_trajectory(step_info.id, res.answer, agent_name=agent.id())
