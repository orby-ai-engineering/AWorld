# coding: utf-8
# Copyright (c) 2025 inclusionAI.
import abc
import inspect
import os
import asyncio
from concurrent.futures import Future
from concurrent.futures.process import ProcessPoolExecutor
from types import MethodType
from typing import List, Callable, Any, Dict

from aworld.config import RunConfig, ConfigDict
from aworld.logs.util import logger
from aworld.utils.common import sync_exec

LOCAL = "local"
SPARK = "spark"
RAY = "ray"
K8S = "k8s"


class RuntimeEngine(object):
    """Lightweight wrapper of computing engine runtime."""

    __metaclass__ = abc.ABCMeta

    def __init__(self, conf: RunConfig):
        """Engine runtime instance initialize."""
        self.conf = ConfigDict(conf.model_dump())
        self.runtime = None
        register(conf.name, self)

        # Initialize clients running on top of distributed computing engines
        pass

    def build_engine(self) -> 'RuntimeEngine':
        """Create computing engine runtime.

        If create more times in the same runtime instance, will get the same engine instance, like getOrCreate.
        """
        if self.runtime is not None:
            return self
        self._build_engine()
        return self

    @abc.abstractmethod
    def _build_engine(self) -> None:
        raise NotImplementedError("Base _build_engine not implemented!")

    @abc.abstractmethod
    def broadcast(self, data: Any):
        """Broadcast the data to all workers."""

    @abc.abstractmethod
    async def execute(self, funcs: List[Callable[..., Any]], *args, **kwargs) -> Dict[str, Any]:
        """Submission focuses on the execution of stateless tasks on the special engine cluster."""
        raise NotImplementedError("Base task execute not implemented!")

    def pre_execute(self):
        """Define the pre execution logic."""
        pass

    def post_execute(self):
        """Define the post execution logic."""
        pass


class LocalRuntime(RuntimeEngine):
    """Local runtime key is 'local', and execute tasks in local machine.

    Local runtime is used to verify or test locally.
    """

    def _build_engine(self):
        self.runtime = self

    def func_wrapper(self, func, *args, **kwargs):
        """Function is used to adapter computing form."""

        if inspect.iscoroutinefunction(func):
            res = sync_exec(func, *args, **kwargs)
        else:
            res = func(*args, **kwargs)
        return res

    async def execute(self, funcs: List[Callable[..., Any]], *args, **kwargs) -> Dict[str, Any]:
        # opt of the one task process
<<<<<<< HEAD
        # if len(funcs) == 1 and self.conf.get('reuse_process', True):
=======
        # if len(funcs) == 1:
>>>>>>> 91f7f4bd
        #     func = funcs[0]
        #     if inspect.iscoroutinefunction(func):
        #         res = await func(*args, **kwargs)
        #     else:
        #         res = func(*args, **kwargs)
        #     return {res.id: res}

        num_executor = self.conf.get('worker_num', os.cpu_count() - 1)
        num_process = len(funcs)
        if num_process > num_executor:
            num_process = num_executor

        if num_process <= 0:
            num_process = 1

        futures = []
        with ProcessPoolExecutor(num_process) as pool:
            for func in funcs:
                futures.append(pool.submit(self.func_wrapper, func, *args, **kwargs))

        results = {}
        for future in futures:
            future: Future = future
            res = future.result()
            results[res.id] = res
        return results


class K8sRuntime(LocalRuntime):
    """K8s runtime key is 'k8s', and execute tasks in kubernetes cluster."""


class KubernetesRuntime(LocalRuntime):
    """kubernetes runtime key is 'kubernetes', and execute tasks in kubernetes cluster."""


class SparkRuntime(RuntimeEngine):
    """Spark runtime key is 'spark', and execute tasks in spark cluster.

    Note: Spark runtime must in driver end.
    """

    def __init__(self, engine_options):
        super(SparkRuntime, self).__init__(engine_options)

    def _build_engine(self):
        from pyspark.sql import SparkSession

        conf = self.conf
        is_local = conf.get('is_local', True)
        logger.info('build runtime is_local:{}'.format(is_local))
        spark_builder = SparkSession.builder
        if is_local:
            if 'PYSPARK_PYTHON' not in os.environ:
                import sys
                os.environ['PYSPARK_PYTHON'] = sys.executable

            spark_builder = spark_builder.master('local[1]').config('spark.executor.instances', '1')

        self.runtime = spark_builder.appName(conf.get('job_name', 'aworld_spark_job')).getOrCreate()

    def args_process(self, *args):
        re_args = []
        for arg in args:
            if arg:
                options = self.runtime.sparkContext.broadcast(arg)
                arg = options.value
            re_args.append(arg)
        return re_args

    async def execute(self, funcs: List[Callable[..., Any]], *args, **kwargs) -> Dict[str, Any]:
        re_args = self.args_process(*args)
        res_rdd = self.runtime.sparkContext.parallelize(funcs, len(funcs)).map(
            lambda func: func(*re_args, **kwargs))

        res_list = res_rdd.collect()
        results = {res.id: res for res in res_list}
        return results


class RayRuntime(RuntimeEngine):
    """Ray runtime key is 'ray', and execute tasks in ray cluster.

    Ray runtime in TaskRuntimeBackend only execute function (stateless), can be used to custom
    resource allocation and communication etc. advanced features.
    """

    def __init__(self, engine_options):
        super(RayRuntime, self).__init__(engine_options)

    def _build_engine(self):
        import ray

        if not ray.is_initialized():
            ray.init()

        self.runtime = ray
        self.num_executors = self.conf.get('num_executors', 1)
        logger.info("ray init finished, executor number {}".format(str(self.num_executors)))

    async def execute(self, funcs: List[Callable[..., Any]], *args, **kwargs) -> Dict[str, Any]:
        @self.runtime.remote
        def fn_wrapper(fn, *args):
            if asyncio.iscoroutinefunction(fn):
                return sync_exec(fn, *args, **kwargs)
            else:
                real_args = [arg for arg in args if not isinstance(arg, MethodType)]
                return fn(*real_args, **kwargs)

        params = []
        for arg in args:
            params.append([arg] * len(funcs))

        ray_map = lambda func, fn: [func.remote(x, *y) for x, *y in zip(fn, *params)]
        res_list = self.runtime.get(ray_map(fn_wrapper, funcs))
        return {res.id: res for res in res_list}


RUNTIME: Dict[str, RuntimeEngine] = {}


def register(key, runtime_backend):
    if RUNTIME.get(key, None) is not None:
        logger.debug("{} runtime backend already exists, will reuse the client.".format(key))
        return

    RUNTIME[key] = runtime_backend
    logger.info("register {}:{} success".format(key, runtime_backend))<|MERGE_RESOLUTION|>--- conflicted
+++ resolved
@@ -84,19 +84,6 @@
         return res
 
     async def execute(self, funcs: List[Callable[..., Any]], *args, **kwargs) -> Dict[str, Any]:
-        # opt of the one task process
-<<<<<<< HEAD
-        # if len(funcs) == 1 and self.conf.get('reuse_process', True):
-=======
-        # if len(funcs) == 1:
->>>>>>> 91f7f4bd
-        #     func = funcs[0]
-        #     if inspect.iscoroutinefunction(func):
-        #         res = await func(*args, **kwargs)
-        #     else:
-        #         res = func(*args, **kwargs)
-        #     return {res.id: res}
-
         num_executor = self.conf.get('worker_num', os.cpu_count() - 1)
         num_process = len(funcs)
         if num_process > num_executor:
