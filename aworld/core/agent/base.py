# coding: utf-8
# Copyright (c) 2025 inclusionAI.

import abc
import uuid

import aworld.trace as trace

from typing import Generic, TypeVar, Dict, Any, List, Tuple, Union

from pydantic import BaseModel

from aworld.config.conf import AgentConfig, load_config, ConfigDict
from aworld.core.common import Observation, ActionModel
from aworld.core.context.base import AgentContext, Context
from aworld.core.event import eventbus
from aworld.core.event.base import Message, Constants
from aworld.core.factory import Factory
from aworld.logs.util import logger
from aworld.output.base import StepOutput
from aworld.sandbox.base import Sandbox

from aworld.utils.common import convert_to_snake, replace_env_variables

INPUT = TypeVar('INPUT')
OUTPUT = TypeVar('OUTPUT')


def is_agent_by_name(name: str) -> bool:
    return name in AgentFactory


def is_agent(policy: ActionModel) -> bool:
    return is_agent_by_name(policy.tool_name) or (not policy.tool_name and not policy.action_name)


class AgentStatus:
    # Init status
    START = 0
    # Agent is running for monitor or collection
    RUNNING = 1
    # Agent reject the task
    REJECT = 2
    # Agent is idle
    IDLE = 3
    # Agent meets exception
    ERROR = 4
    # End of one agent step
    DONE = 5
    # End of one task step
    FINISHED = 6


class AgentResult(BaseModel):
    current_state: Any
    actions: List[ActionModel]
    is_call_tool: bool = True


class MemoryModel(BaseModel):
    # TODO: memory module
    message: Dict = {}
    tool_calls: Any = None
    content: Any = None


class BaseAgent(Generic[INPUT, OUTPUT]):
    __metaclass__ = abc.ABCMeta

    def __init__(self,
                 conf: Union[Dict[str, Any], ConfigDict, AgentConfig],
                 sandbox: Sandbox = None,
                 mcp_servers: List[str] = [],
                 mcp_config: Dict[str, Any] = {},
                 **kwargs
                 ):
        self.conf = conf
        if isinstance(conf, ConfigDict):
            pass
        elif isinstance(conf, Dict):
            self.conf = ConfigDict(conf)
        elif isinstance(conf, AgentConfig):
            # To add flexibility
            self.conf = ConfigDict(conf.model_dump())
        else:
            logger.warning(f"Unknown conf type: {type(conf)}")

        self._name = kwargs.pop("name", self.conf.get(
            "name", convert_to_snake(self.__class__.__name__)))
        self._desc = kwargs.pop("desc") if kwargs.get(
            "desc") else self.conf.get('desc', '')
        # Unique flag based agent name
        self._id = f"{self._name}__uuid{uuid.uuid1().hex[0:6]}uuid"
        self.task = None
        # An agent can use the tool list
        self.tool_names: List[str] = kwargs.pop("tool_names", [])
        human_tools = self.conf.get("human_tools", [])
        for tool in human_tools:
            self.tool_names.append(tool)
        # An agent can delegate tasks to other agent
        self.handoffs: List[str] = kwargs.pop("agent_names", [])
        # Supported MCP server
        self.mcp_servers: List[str] = mcp_servers
        self.mcp_config: Dict[str, Any] = replace_env_variables(mcp_config)
        self.trajectory: List[Tuple[INPUT, Dict[str, Any], AgentResult]] = []
        # all tools that the agent can use. note: string name/id only
        self.tools = []
        self.context = Context.instance()
        self.agent_context = AgentContext(agent_id=self.id(), agent_name=self.name(), agent_desc=self.desc(), tool_names=self.tool_names)
        self.context.set_agent_context(self.id(), self.agent_context)
        self.state = AgentStatus.START
        self._finished = True
        self.hooks: Dict[str, List[str]] = {}
        self.sandbox = sandbox or Sandbox(
            mcp_servers=self.mcp_servers, mcp_config=self.mcp_config)

        for k, v in kwargs.items():
            setattr(self, k, v)

    def id(self) -> str:
        return self._id

    def name(self):
        return self._name

    def desc(self) -> str:
        return self._desc

    def run(self, observation: Observation, info: Dict[str, Any] = {}, **kwargs) -> Message:
        with trace.span(self._name, run_type=trace.RunType.AGNET) as agent_span:
            self.pre_run()
            result = self.policy(observation, info, **kwargs)
            final_result = self.post_run(result, observation)
            return final_result if final_result else result

    async def async_run(self, observation: Observation, info: Dict[str, Any] = {}, **kwargs) -> Message:
<<<<<<< HEAD
        if InMemoryEventbus.instance():
            await InMemoryEventbus.instance().publish(Message(
                category=Constants.OUTPUT,
                payload=StepOutput.build_start_output(name=f"{self.name()}",
                                                      step_num=0),
                sender=self.name(),
=======
        if eventbus:
            await eventbus.publish(Message(
                category=Constants.OUTPUT,
                payload=StepOutput.build_start_output(name=f"{self.id()}",
                                                      step_num=0),
                sender=self.id(),
>>>>>>> c3e2a2a3
                session_id=Context.instance().session_id
            ))
        with trace.span(self._name, run_type=trace.RunType.AGNET) as agent_span:
            await self.async_pre_run()
            result = await self.async_policy(observation, info, **kwargs)
            final_result = await self.async_post_run(result, observation)
            return final_result if final_result else result

    @abc.abstractmethod
    def policy(self, observation: INPUT, info: Dict[str, Any] = None, **kwargs) -> OUTPUT:
        """The strategy of an agent can be to decide which tools to use in the environment, or to delegate tasks to other agents.

        Args:
            observation: The state observed from tools in the environment.
            info: Extended information is used to assist the agent to decide a policy.
        """

    @abc.abstractmethod
    async def async_policy(self, observation: INPUT, info: Dict[str, Any] = None, **kwargs) -> OUTPUT:
        """The strategy of an agent can be to decide which tools to use in the environment, or to delegate tasks to other agents.

        Args:
            observation: The state observed from tools in the environment.
            info: Extended information is used to assist the agent to decide a policy.
        """

    def reset(self, options: Dict[str, Any]):
        """Clean agent instance state and reset."""
        if options is None:
            options = {}
        self.task = options.get("task")
        self.tool_names = options.get("tool_names", [])
        self.handoffs = options.get("agent_names", [])
        self.mcp_servers = options.get("mcp_servers", [])
        self.tools = []
        self.trajectory = []
        self._finished = True

    async def async_reset(self, options: Dict[str, Any]):
        """Clean agent instance state and reset."""
        self.task = options.get("task")

    @property
    def finished(self) -> bool:
        """Agent finished the thing, default is True."""
        return self._finished

    def pre_run(self):
        pass

    def post_run(self, policy_result: OUTPUT, input: INPUT) -> Message:
        pass

    async def async_pre_run(self):
        pass

    async def async_post_run(self, policy_result: OUTPUT, input: INPUT) -> Message:
        pass


class AgentManager(Factory):
    def __init__(self, type_name: str = None):
        super(AgentManager, self).__init__(type_name)
        self._agent_conf = {}
        self._agent_instance = {}

    def __call__(self, name: str = None, *args, **kwargs):
        if name is None:
            return self

        conf = self._agent_conf.get(name)
        if not conf:
            logger.warning(f"{name} not find conf in agent factory")
            conf = dict()
        elif isinstance(conf, BaseModel):
            conf = conf.model_dump()

        user_conf = kwargs.pop('conf', None)
        if user_conf:
            if isinstance(user_conf, BaseModel):
                conf.update(user_conf.model_dump())
            elif isinstance(user_conf, dict):
                conf.update(user_conf)
            else:
                logger.warning(
                    f"Unknown conf type: {type(user_conf)}, ignored!")

        conf['name'] = name
        conf = ConfigDict(conf)
        if name in self._cls:
            agent = self._cls[name](conf=conf, **kwargs)
            self._agent_instance[name] = agent
        else:
            raise ValueError(f"Can not find {name} agent!")
        return agent

    def desc(self, name: str) -> str:
        if self._agent_instance.get(name, None) and self._agent_instance[name].desc:
            return self._agent_instance[name].desc
        return self._desc.get(name, "")

    def agent_instance(self, name: str) -> BaseAgent | None:
        if self._agent_instance.get(name, None):
            return self._agent_instance[name]
        return None

    def register(self, name: str, desc: str, conf_file_name: str = None, **kwargs):
        """Register a tool to tool factory.

        Args:
            name: Tool name
            desc: Tool description
            supported_action: Tool abilities
            conf_file_name: Default tool config
        """
        res = super(AgentManager, self).register(name, desc, **kwargs)
        conf_file_name = conf_file_name if conf_file_name else f"{name}.yaml"
        conf = load_config(conf_file_name, kwargs.get("dir"))
        if not conf:
            logger.warning(f"{conf_file_name} not find, will use default")
            # use general tool config
            conf = AgentConfig().model_dump()
        self._agent_conf[name] = conf
        return res


AgentFactory = AgentManager("agent_type")<|MERGE_RESOLUTION|>--- conflicted
+++ resolved
@@ -134,21 +134,12 @@
             return final_result if final_result else result
 
     async def async_run(self, observation: Observation, info: Dict[str, Any] = {}, **kwargs) -> Message:
-<<<<<<< HEAD
-        if InMemoryEventbus.instance():
-            await InMemoryEventbus.instance().publish(Message(
-                category=Constants.OUTPUT,
-                payload=StepOutput.build_start_output(name=f"{self.name()}",
-                                                      step_num=0),
-                sender=self.name(),
-=======
         if eventbus:
             await eventbus.publish(Message(
                 category=Constants.OUTPUT,
                 payload=StepOutput.build_start_output(name=f"{self.id()}",
                                                       step_num=0),
                 sender=self.id(),
->>>>>>> c3e2a2a3
                 session_id=Context.instance().session_id
             ))
         with trace.span(self._name, run_type=trace.RunType.AGNET) as agent_span:
