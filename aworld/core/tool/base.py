--- conflicted
+++ resolved
@@ -138,13 +138,8 @@
         for k, v in kwargs.items():
             setattr(self, k, v)
 
-<<<<<<< HEAD
-    def _init_context(self, message: Message):
-        self.context = message.context
-=======
     def _init_context(self, context: Context):
         self.context = context
->>>>>>> 737a4d2d
 
     def name(self):
         """Tool unique name."""
@@ -198,13 +193,8 @@
 
 class Tool(BaseTool[Observation, List[ActionModel]]):
     def _internal_process(self, step_res: Tuple[AgentInput, float, bool, bool, Dict[str, Any]],
-<<<<<<< HEAD
-                    action: ToolInput,
-                    **kwargs):
-=======
                           action: ToolInput,
                           **kwargs):
->>>>>>> 737a4d2d
         if not step_res or not action:
             return
         for idx, act in enumerate(action):
@@ -228,11 +218,7 @@
                     session_id=self.context.session_id if self.context else "",
                     headers={"context": self.context}
                 )
-<<<<<<< HEAD
-                sync_exec(eventbus.publish, tool_output_message)
-=======
                 sync_exec(send_message, tool_output_message)
->>>>>>> 737a4d2d
 
     def step(self, message: Message, **kwargs) -> Message:
         self._init_context(message.context)
@@ -246,10 +232,6 @@
         res = self.do_step(action, **kwargs)
         final_res = self.post_step(res, action, **kwargs)
         self._internal_process(res, action, tool_id_mapping=tool_id_mapping, **kwargs)
-<<<<<<< HEAD
-        logger.warn(f"==== syncTool final_res: {final_res} ====")
-=======
->>>>>>> 737a4d2d
         return final_res
 
     def post_step(self,
@@ -263,14 +245,6 @@
         for idx, act in enumerate(action):
             step_res[0].action_result[idx].tool_id = act.tool_id
 
-<<<<<<< HEAD
-        return AgentMessage(payload=step_res,
-                            caller=action[0].agent_name,
-                            sender=self.name(),
-                            receiver=action[0].agent_name,
-                            session_id=kwargs.get("session_id", ""),
-                            headers={"context": self.context})
-=======
         agent = self.context.swarm.agents.get(action[0].agent_name)
         feedback_tool_result = agent.feedback_tool_result if agent else False
         if feedback_tool_result:
@@ -285,16 +259,12 @@
                                 sender=action[0].agent_name,
                                 session_id=self.context.session_id,
                                 headers={"context": self.context})
->>>>>>> 737a4d2d
 
 
 class AsyncTool(AsyncBaseTool[Observation, List[ActionModel]]):
     async def _internal_process(self, step_res: Tuple[AgentInput, float, bool, bool, Dict[str, Any]],
                                 action: ToolInput,
-<<<<<<< HEAD
                                 input_message: Message,
-=======
->>>>>>> 737a4d2d
                                 **kwargs):
         for idx, act in enumerate(action):
             # send tool results output
@@ -318,20 +288,6 @@
                     session_id=self.context.session_id if self.context else "",
                     headers={"context": self.context}
                 )
-<<<<<<< HEAD
-                await eventbus.publish(tool_output_message)
-
-        if eventbus is not None:
-            await eventbus.publish(Message(
-                category=Constants.OUTPUT,
-                payload=StepOutput.build_finished_output(name=f"{action[0].agent_name if action else ''}",
-                                                         step_num=0),
-                sender=self.name(),
-                receiver=action[0].agent_name,
-                session_id=self.context.session_id if self.context else "",
-                headers={"context": self.context}
-            ))
-=======
                 await send_message(tool_output_message)
 
         await send_message(Message(
@@ -343,6 +299,50 @@
             session_id=self.context.session_id if self.context else "",
             headers={"context": self.context}
         ))
+        callback_msg = Message(
+            category=Constants.TOOL_CALLBACK,
+            payload=CallbackItem(
+                data=step_res,
+                actions=action,
+                node_id=input_message.id
+            ),
+            sender=self.name(),
+            receiver=action[0].agent_name,
+            session_id=self.context.session_id
+        )
+
+        logger.warn("===================================")
+        logger.warn(f"=== send callback message: {callback_msg} ===")
+        logger.warn("===================================")
+
+        await eventbus.publish(callback_msg)
+        # 在这里进行延迟导入
+        from aworld.runners.state_manager import RuntimeStateManager, RunNodeStatus
+        state_mng = RuntimeStateManager.instance()
+
+        msg_id = callback_msg.id
+        msg_node = state_mng.get_node(msg_id)
+        logger.warn(f"======== _emit_callback init_status: {msg_node}.")
+
+        while (True):
+            check_node = state_mng.get_node(msg_id)
+            if check_node and check_node.status != RunNodeStatus.INIT:
+                break
+            log_node_id = state_mng.get_node(msg_id).node_id if state_mng.get_node(msg_id) else "None"
+            log_node_status = state_mng.get_node(msg_id).status if state_mng.get_node(msg_id) else "None"
+            logger.warn(f"----- wait#{log_node_id}/{log_node_status} -----")
+            await asyncio.sleep(1)
+        logger.warn(f"======== {msg_id}#_emit_callback node_status: {state_mng.get_node(msg_id).status}.")
+        res_node = await state_mng.wait_for_node_completion(msg_id)
+        if res_node.status == RunNodeStatus.SUCCESS:
+            logger.info(f"Agent {self.name()} _emit_callback finished with node result: {res_node.results}.")
+            if not res_node.results:
+                logger.warn(f"tool {self.name()} _emit_callback finished with empty node result.")
+                return None
+            return [ActionModel(agent_name=self.name(), policy_info=res_node.results[0].result.payload)]
+        else:
+            logger.warn(f"Agent {self.name()} _emit_callback failed with node: {res_node}.")
+            return None
 
     async def step(self, message: Message, **kwargs) -> Message:
         self._init_context(message.context)
@@ -383,85 +383,6 @@
                                 sender=action[0].agent_name,
                                 session_id=Context.instance().session_id,
                                 headers={"context": self.context})
->>>>>>> 737a4d2d
-
-            callback_msg = Message(
-                category=Constants.TOOL_CALLBACK,
-                payload=CallbackItem(
-                    data=step_res,
-                    actions=action,
-                    node_id=input_message.id
-                ),
-                sender=self.name(),
-                receiver=action[0].agent_name,
-                session_id=self.context.session_id
-            )
-
-            logger.warn("===================================")
-            logger.warn(f"=== send callback message: {callback_msg} ===")
-            logger.warn("===================================")
-
-            await eventbus.publish(callback_msg)
-            # 在这里进行延迟导入
-            from aworld.runners.state_manager import RuntimeStateManager, RunNodeStatus
-            state_mng = RuntimeStateManager.instance()
-
-            msg_id = callback_msg.id
-            msg_node = state_mng.get_node(msg_id)
-            logger.warn(f"======== _emit_callback init_status: {msg_node}.")
-
-            while (True):
-                check_node = state_mng.get_node(msg_id)
-                if check_node and check_node.status != RunNodeStatus.INIT:
-                    break
-                log_node_id = state_mng.get_node(msg_id).node_id if state_mng.get_node(msg_id) else "None"
-                log_node_status = state_mng.get_node(msg_id).status if state_mng.get_node(msg_id) else "None"
-                logger.warn(f"----- wait#{log_node_id}/{log_node_status} -----")
-                await asyncio.sleep(1)
-            logger.warn(f"======== {msg_id}#_emit_callback node_status: {state_mng.get_node(msg_id).status}.")
-            res_node = await state_mng.wait_for_node_completion(msg_id)
-            if res_node.status == RunNodeStatus.SUCCESS:
-                logger.info(f"Agent {self.name()} _emit_callback finished with node result: {res_node.results}.")
-                if not res_node.results:
-                    logger.warn(f"tool {self.name()} _emit_callback finished with empty node result.")
-                    return None
-                return [ActionModel(agent_name=self.name(), policy_info=res_node.results[0].result.payload)]
-            else:
-                logger.warn(f"Agent {self.name()} _emit_callback failed with node: {res_node}.")
-                return None
-
-    async def step(self, message: Message, **kwargs) -> Message:
-        self._init_context(message)
-        action = message.payload
-        tool_id_mapping = {}
-        for act in action:
-            tool_id = act.tool_id
-            tool_name = act.tool_name
-            tool_id_mapping[tool_id] = tool_name
-        await self.pre_step(action, **kwargs)
-        res = await self.do_step(action, **kwargs)
-        final_res = await self.post_step(res, action, **kwargs)
-        await self._internal_process(res, action, message, tool_id_mapping=tool_id_mapping, **kwargs)
-        logger.warn(f"==== AsyncTool final_res: {final_res} ====")
-        return final_res
-
-    async def post_step(self,
-                        step_res: Tuple[Observation, float, bool, bool, Dict[str, Any]],
-                        action: List[ActionModel],
-                        **kwargs) -> Tuple[Observation, float, bool, bool, Dict[str, Any]] | Message:
-        if not step_res:
-            raise Exception(f'{self.name()} no observation has been made.')
-
-        step_res[0].from_agent_name = action[0].agent_name
-        for idx, act in enumerate(action):
-            step_res[0].action_result[idx].tool_id = act.tool_id
-
-        return AgentMessage(payload=step_res,
-                            caller=action[0].agent_name,
-                            sender=self.name(),
-                            receiver=action[0].agent_name,
-                            session_id=self.context.session_id if self.context else "",
-                            headers={"context": self.context})
 
 
 class ToolsManager(Factory):
