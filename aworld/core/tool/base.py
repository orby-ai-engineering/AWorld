--- conflicted
+++ resolved
@@ -70,39 +70,12 @@
                   **kwargs) -> Message:
         pass
 
-<<<<<<< HEAD
-    def postprocess(self, step_res: Tuple[AgentInput, float, bool, bool, Dict[str, Any]],
-                    action: ToolInput,
-                    **kwargs):
-        pass
-
-    def step(self, message: Message, **kwargs) -> Message:
-        self._init_context(message.context)
-        action = message.payload
-        tool_id_mapping = {}
-        if isinstance(action, list):
-            for act in action:
-                tool_id = act.tool_id
-                tool_name = act.tool_name
-                tool_id_mapping[tool_id] = tool_name
-        self.pre_step(action, **kwargs)
-        res = self.do_step(action, **kwargs)
-        final_res = self.post_step(res, action, tool_id_mapping=tool_id_mapping, **kwargs)
-        if isinstance(final_res, Message):
-            final_res.context = self.context
-            final_res.session_id = self.context.session_id
-        self.postprocess(final_res, action, tool_id_mapping=tool_id_mapping, **kwargs)
-=======
     def step(self, message: Message, **kwargs) -> Message:
         self._init_context(message.context)
         action = message.payload
         self.pre_step(action, **kwargs)
         res = self.do_step(action, **kwargs)
         final_res = self.post_step(res, action, **kwargs)
-        if isinstance(final_res, Message):
-            final_res.context = self.context
-            final_res.session_id = self.context.session_id
->>>>>>> 8eef36e1
         return final_res
 
     @abc.abstractmethod
@@ -179,39 +152,12 @@
                         **kwargs) -> Message:
         pass
 
-<<<<<<< HEAD
-    async def postprocess(self, step_res: Tuple[AgentInput, float, bool, bool, Dict[str, Any]],
-                          action: ToolInput,
-                          **kwargs):
-        pass
-
-    async def step(self, message: Message, **kwargs) -> Message:
-        self._init_context(message.context)
-        action = message.payload
-        tool_id_mapping = {}
-        if isinstance(action, list):
-            for act in action:
-                tool_id = act.tool_id
-                tool_name = act.tool_name
-                tool_id_mapping[tool_id] = tool_name
-        await self.pre_step(action, **kwargs)
-        res = await self.do_step(action, **kwargs)
-        final_res = await self.post_step(res, action, tool_id_mapping=tool_id_mapping, **kwargs)
-        if isinstance(final_res, Message):
-            final_res.context = self.context
-            final_res.session_id = self.context.session_id
-        await self.postprocess(final_res, action, tool_id_mapping=tool_id_mapping, **kwargs)
-=======
     async def step(self, message: Message, **kwargs) -> Message:
         self._init_context(message.context)
         action = message.payload
         await self.pre_step(action, **kwargs)
         res = await self.do_step(action, **kwargs)
         final_res = await self.post_step(res, action, **kwargs)
-        if isinstance(final_res, Message):
-            final_res.context = self.context
-            final_res.session_id = self.context.session_id
->>>>>>> 8eef36e1
         return final_res
 
     @abc.abstractmethod
@@ -267,7 +213,8 @@
                     category=Constants.OUTPUT,
                     payload=tool_output,
                     sender=self.name(),
-                    session_id=Context.instance().session_id
+                    session_id=self.context.session_id if self.context else "",
+                    headers={"context": self.context}
                 )
                 sync_exec(eventbus.publish, tool_output_message)
 
@@ -283,9 +230,6 @@
         res = self.do_step(action, **kwargs)
         final_res = self.post_step(res, action, **kwargs)
         self._internal_process(res, action, tool_id_mapping=tool_id_mapping, **kwargs)
-        if isinstance(final_res, Message):
-            final_res.context = self.context
-            final_res.session_id = self.context.session_id
         return final_res
 
     def post_step(self,
@@ -303,7 +247,8 @@
                             caller=action[0].agent_name,
                             sender=self.name(),
                             receiver=action[0].agent_name,
-                            session_id=Context.instance().session_id)
+                            session_id=kwargs.get("session_id", ""),
+                            headers={"context": self.context})
 
 
 class AsyncTool(AsyncBaseTool[Observation, List[ActionModel]]):
@@ -329,7 +274,8 @@
                     category=Constants.OUTPUT,
                     payload=tool_output,
                     sender=self.name(),
-                    session_id=Context.instance().session_id
+                    session_id=self.context.session_id if self.context else "",
+                    headers={"context": self.context}
                 )
                 await eventbus.publish(tool_output_message)
 
@@ -340,7 +286,8 @@
                                                          step_num=0),
                 sender=self.name(),
                 receiver=action[0].agent_name,
-                session_id=Context.instance().session_id
+                session_id=self.context.session_id if self.context else "",
+                headers={"context": self.context}
             ))
 
     async def step(self, message: Message, **kwargs) -> Message:
@@ -355,9 +302,6 @@
         res = await self.do_step(action, **kwargs)
         final_res = await self.post_step(res, action, **kwargs)
         await self._internal_process(res, action, tool_id_mapping=tool_id_mapping, **kwargs)
-        if isinstance(final_res, Message):
-            final_res.context = self.context
-            final_res.session_id = self.context.session_id
         return final_res
 
     async def post_step(self,
@@ -375,7 +319,8 @@
                             caller=action[0].agent_name,
                             sender=self.name(),
                             receiver=action[0].agent_name,
-                            session_id=Context.instance().session_id)
+                            session_id=self.context.session_id if self.context else "",
+                            headers={"context": self.context})
 
 
 class ToolsManager(Factory):
