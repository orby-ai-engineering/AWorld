--- conflicted
+++ resolved
@@ -10,6 +10,7 @@
     AsyncGenerator,
 )
 from langchain_openai import ChatOpenAI
+from aworld.config import ConfigDict
 from aworld.config.conf import AgentConfig
 from aworld.env_secrets import secrets
 from aworld.logs.util import logger
@@ -41,12 +42,11 @@
 }
 
 
-<<<<<<< HEAD
 class LLMModel:
     """Unified large model interface, encapsulates different model implementations, provides a unified completion method.
     """
 
-    def __init__(self, conf: AgentConfig = None, custom_provider: LLMProviderBase = None, **kwargs):
+    def __init__(self, conf: Union[ConfigDict, AgentConfig] = None, custom_provider: LLMProviderBase = None, **kwargs):
         """Initialize unified model interface.
 
         Args:
@@ -67,6 +67,7 @@
             self.provider = custom_provider
             return
 
+        conf = conf.llm_config if conf.llm_config.llm_api_key or conf.llm_config.llm_base_url else conf
         # Get basic parameters
         base_url = kwargs.get("base_url") or (conf.llm_base_url if conf else None)
         model_name = kwargs.get("model_name") or (conf.llm_model_name if conf else None)
@@ -166,6 +167,87 @@
                           stop: List[str] = None,
                           **kwargs) -> ModelResponse:
         """Asynchronously call model to generate response.
+
+        Args:
+            messages: Message list, format is [{"role": "system", "content": "..."}, {"role": "user", "content": "..."}].
+            temperature: Temperature parameter.
+            max_tokens: Maximum number of tokens to generate.
+            stop: List of stop sequences.
+            **kwargs: Other parameters.
+
+        Returns:
+            ModelResponse: Unified model response object.
+        """
+        # Call provider's acompletion method directly
+        return await self.provider.acompletion(
+            messages=messages,
+            temperature=temperature,
+            max_tokens=max_tokens,
+            stop=stop,
+            **kwargs
+        )
+
+    def completion(self,
+                   messages: List[Dict[str, str]],
+                   temperature: float = 0.0,
+                   max_tokens: int = None,
+                   stop: List[str] = None,
+                   **kwargs) -> ModelResponse:
+        """Synchronously call model to generate response.
+
+        Args:
+            messages: Message list, format is [{"role": "system", "content": "..."}, {"role": "user", "content": "..."}].
+            temperature: Temperature parameter.
+            max_tokens: Maximum number of tokens to generate.
+            stop: List of stop sequences.
+            **kwargs: Other parameters.
+
+        Returns:
+            ModelResponse: Unified model response object.
+        """
+        # Call provider's completion method directly
+        return self.provider.completion(
+            messages=messages,
+            temperature=temperature,
+            max_tokens=max_tokens,
+            stop=stop,
+            **kwargs
+        )
+
+    def stream_completion(self,
+                          messages: List[Dict[str, str]],
+                          temperature: float = 0.0,
+                          max_tokens: int = None,
+                          stop: List[str] = None,
+                          **kwargs) -> Generator[ModelResponse, None, None]:
+        """Synchronously call model to generate streaming response.
+
+        Args:
+            messages: Message list, format is [{"role": "system", "content": "..."}, {"role": "user", "content": "..."}].
+            temperature: Temperature parameter.
+            max_tokens: Maximum number of tokens to generate.
+            stop: List of stop sequences.
+            **kwargs: Other parameters.
+
+        Returns:
+            Generator yielding ModelResponse chunks.
+        """
+        # Call provider's stream_completion method directly
+        return self.provider.stream_completion(
+            messages=messages,
+            temperature=temperature,
+            max_tokens=max_tokens,
+            stop=stop,
+            **kwargs
+        )
+
+    async def astream_completion(self,
+                                 messages: List[Dict[str, str]],
+                                 temperature: float = 0.0,
+                                 max_tokens: int = None,
+                                 stop: List[str] = None,
+                                 **kwargs) -> AsyncGenerator[ModelResponse, None]:
+        """Asynchronously call model to generate streaming response.
 
         Args:
             messages: Message list, format is [{"role": "system", "content": "..."}, {"role": "user", "content": "..."}].
@@ -178,148 +260,10 @@
                 - model_name: Model name.
 
         Returns:
-            ModelResponse: Unified model response object.
-        """
-        # Get or update provider instance
-        base_url = kwargs.get("base_url")
-        api_key = kwargs.get("api_key")
-
-        # Only create new provider temporarily if new parameters are provided
-        temp_provider = None
-        if base_url or api_key:
-            temp_provider = PROVIDER_CLASSES[self.provider_name](**kwargs)
-
-        # Use temporary provider or default provider
-        provider = temp_provider or self.provider
-
-        # Call provider's acompletion method directly
-        return await provider.acompletion(
-            messages=messages,
-            temperature=temperature,
-            max_tokens=max_tokens,
-            stop=stop,
-            **kwargs
-        )
-
-    def completion(self,
-                   messages: List[Dict[str, str]],
-                   temperature: float = 0.0,
-                   max_tokens: int = None,
-                   stop: List[str] = None,
-                   **kwargs) -> ModelResponse:
-        """Synchronously call model to generate response.
-
-        Args:
-            messages: Message list, format is [{"role": "system", "content": "..."}, {"role": "user", "content": "..."}].
-            temperature: Temperature parameter.
-            max_tokens: Maximum number of tokens to generate.
-            stop: List of stop sequences.
-            **kwargs: Other parameters, may include:
-                - base_url: Specify model endpoint.
-                - api_key: API key.
-                - model_name: Model name.
-
-        Returns:
-            ModelResponse: Unified model response object.
-        """
-        # Get or update provider instance
-        base_url = kwargs.get("base_url")
-        api_key = kwargs.get("api_key")
-
-        # Only create new provider temporarily if new parameters are provided
-        temp_provider = None
-        if base_url or api_key:
-            temp_provider = PROVIDER_CLASSES[self.provider_name](**kwargs)
-
-        # Use temporary provider or default provider
-        provider = temp_provider or self.provider
-
-        # Call provider's completion method directly
-        return provider.completion(
-            messages=messages,
-            temperature=temperature,
-            max_tokens=max_tokens,
-            stop=stop,
-            **kwargs
-        )
-
-    def stream_completion(self,
-                          messages: List[Dict[str, str]],
-                          temperature: float = 0.0,
-                          max_tokens: int = None,
-                          stop: List[str] = None,
-                          **kwargs) -> Generator[ModelResponse, None, None]:
-        """Synchronously call model to generate streaming response.
-
-        Args:
-            messages: Message list, format is [{"role": "system", "content": "..."}, {"role": "user", "content": "..."}].
-            temperature: Temperature parameter.
-            max_tokens: Maximum number of tokens to generate.
-            stop: List of stop sequences.
-            **kwargs: Other parameters, may include:
-                - base_url: Specify model endpoint.
-                - api_key: API key.
-                - model_name: Model name.
-
-        Returns:
-            Generator yielding ModelResponse chunks.
-        """
-        # Get or update provider instance
-        base_url = kwargs.get("base_url")
-        api_key = kwargs.get("api_key")
-
-        # Only create new provider temporarily if new parameters are provided
-        temp_provider = None
-        if base_url or api_key:
-            temp_provider = PROVIDER_CLASSES[self.provider_name](**kwargs)
-
-        # Use temporary provider or default provider
-        provider = temp_provider or self.provider
-
-        # Call provider's stream_completion method directly
-        return provider.stream_completion(
-            messages=messages,
-            temperature=temperature,
-            max_tokens=max_tokens,
-            stop=stop,
-            **kwargs
-        )
-
-    async def astream_completion(self,
-                                 messages: List[Dict[str, str]],
-                                 temperature: float = 0.0,
-                                 max_tokens: int = None,
-                                 stop: List[str] = None,
-                                 **kwargs) -> AsyncGenerator[ModelResponse, None]:
-        """Asynchronously call model to generate streaming response.
-
-        Args:
-            messages: Message list, format is [{"role": "system", "content": "..."}, {"role": "user", "content": "..."}].
-            temperature: Temperature parameter.
-            max_tokens: Maximum number of tokens to generate.
-            stop: List of stop sequences.
-            **kwargs: Other parameters, may include:
-                - base_url: Specify model endpoint.
-                - api_key: API key.
-                - model_name: Model name.
-
-        Returns:
             AsyncGenerator yielding ModelResponse chunks.
         """
-        # Get or update provider instance
-        base_url = kwargs.get("base_url")
-        api_key = kwargs.get("api_key")
-
-        # Only create new provider temporarily if new parameters are provided
-        temp_provider = None
-        if base_url or api_key:
-            temp_provider = PROVIDER_CLASSES[self.provider_name](**kwargs)
-
-        # Use temporary provider or default provider
-        provider = temp_provider or self.provider
-
         # Call provider's astream_completion method directly
-        async for chunk in provider.astream_completion(
+        async for chunk in self.provider.astream_completion(
             messages=messages,
             temperature=temperature,
             max_tokens=max_tokens,
@@ -341,7 +285,7 @@
     PROVIDER_CLASSES[provider] = provider_class
 
 
-def get_llm_model(conf: AgentConfig = None, custom_provider: LLMProviderBase = None, **kwargs) -> Union[LLMModel, ChatOpenAI]:
+def get_llm_model(conf: Union[ConfigDict, AgentConfig] = None, custom_provider: LLMProviderBase = None, **kwargs) -> Union[LLMModel, ChatOpenAI]:
     """Get a unified LLM model instance.
 
     Args:
@@ -403,147 +347,6 @@
             max_tokens=max_tokens,
             stop=stop,
             **kwargs
-=======
-        reasoning_content = response.choices[0].message.reasoning_content
-        content = response.choices[0].message.content
-        return AIMessage(content=content, reasoning_content=reasoning_content)
-
-
-class DeepSeekR1ChatOllama(ChatOllama):
-
-    async def ainvoke(
-            self,
-            input: LanguageModelInput,
-            config: Optional[RunnableConfig] = None,
-            *,
-            stop: Optional[list[str]] = None,
-            **kwargs: Any,
-    ) -> AIMessage:
-        org_ai_message = await super().ainvoke(input=input)
-        org_content = org_ai_message.content
-        reasoning_content = org_content.split("</think>")[0].replace("<think>", "")
-        content = org_content.split("</think>")[1]
-        if "**JSON Response:**" in content:
-            content = content.split("**JSON Response:**")[-1]
-        return AIMessage(content=content, reasoning_content=reasoning_content)
-
-    def invoke(
-            self,
-            input: LanguageModelInput,
-            config: Optional[RunnableConfig] = None,
-            *,
-            stop: Optional[list[str]] = None,
-            **kwargs: Any,
-    ) -> AIMessage:
-        org_ai_message = super().invoke(input=input)
-        org_content = org_ai_message.content
-        reasoning_content = org_content.split("</think>")[0].replace("<think>", "")
-        content = org_content.split("</think>")[1]
-        if "**JSON Response:**" in content:
-            content = content.split("**JSON Response:**")[-1]
-        return AIMessage(content=content, reasoning_content=reasoning_content)
-
-
-def get_llm_model(conf: Union[ConfigDict, AgentConfig], **kwargs):
-    provider = conf.llm_provider
-    if not provider:
-        raise ValueError("no provider")
-    if provider not in ["ollama"]:
-        env_var = f"{provider.upper()}_API_KEY"
-        # special process
-        env_key = os.getenv(env_var, "")
-        if not env_key and env_var == 'CHATOPENAI_API_KEY':
-            env_var = 'OPENAI_API_KEY'
-            env_key = os.getenv('OPENAI_API_KEY', "")
-
-        api_key = conf.llm_api_key if conf.llm_api_key else env_key
-        if not api_key:
-            raise ValueError(f"Can not found {provider} api key! "
-                             f"Please set the `{env_var}` environment variable or set `llm_api_key` in AgentConfig.")
-        kwargs["api_key"] = api_key
-        kwargs['base_url'] = conf.llm_base_url
-        kwargs['model_name'] = conf.llm_model_name
-
-    if provider == "chatanthropic":
-        if not kwargs.get("base_url", ""):
-            base_url = "https://api.anthropic.com"
-        else:
-            base_url = kwargs.get("base_url")
-
-        return ChatAnthropic(
-            model_name=kwargs.get("model_name", "claude-3-5-sonnet-20241022"),
-            temperature=kwargs.get("temperature", 0.0),
-            base_url=base_url,
-            api_key=api_key or secrets.claude_api_key,
-        )
-    elif provider == 'chatmistral':
-        if not kwargs.get("base_url", ""):
-            base_url = os.getenv("MISTRAL_ENDPOINT", "https://api.mistral.ai/v1")
-        else:
-            base_url = kwargs.get("base_url")
-        if not kwargs.get("api_key", ""):
-            api_key = os.getenv("MISTRAL_API_KEY", "")
-        else:
-            api_key = kwargs.get("api_key")
-
-        return ChatMistralAI(
-            model=kwargs.get("model_name", "mistral-large-latest"),
-            temperature=kwargs.get("temperature", 0.0),
-            base_url=base_url,
-            api_key=api_key or secrets.mistral_api_key,
-        )
-    elif "openai" in provider:
-        if not kwargs.get("base_url", ""):
-            base_url = os.getenv("OPENAI_ENDPOINT", "https://api.openai.com/v1")
-        else:
-            base_url = kwargs.get("base_url")
-
-        if provider.startswith("chat"):
-            return ChatOpenAI(
-                model=kwargs.get("model_name", "gpt-4o"),
-                temperature=kwargs.get("temperature", 0.0),
-                base_url=base_url,
-                api_key=api_key or secrets.openai_api_key,
-            )
-        else:
-            return OpenAI(
-                timeout=kwargs.get("timeout", 180),
-                max_retries=kwargs.get("max_retries", 3),
-                base_url=base_url,
-                api_key=api_key,
-            )
-    elif "deepseek" in provider:
-        if not kwargs.get("base_url", ""):
-            base_url = os.getenv("DEEPSEEK_ENDPOINT", "")
-        else:
-            base_url = kwargs.get("base_url")
-
-        if kwargs.get("model_name", "deepseek-chat") == "deepseek-reasoner":
-            return DeepSeekR1ChatOpenAI(
-                model=kwargs.get("model_name", "deepseek-reasoner"),
-                temperature=kwargs.get("temperature", 0.0),
-                base_url=base_url,
-                api_key=api_key or secrets.deep_seek_api_key,
-            )
-        else:
-            if provider.startswith("chat"):
-                return ChatOpenAI(
-                    model=kwargs.get("model_name", "deepseek-chat"),
-                    temperature=kwargs.get("temperature", 0.0),
-                    base_url=base_url,
-                    api_key=api_key or secrets.deep_seek_api_key,
-                )
-            else:
-                return OpenAI(
-                    base_url=base_url,
-                    api_key=api_key or secrets.deep_seek_api_key,
-                )
-    elif provider == "google":
-        return ChatGoogleGenerativeAI(
-            model=kwargs.get("model_name", "gemini-2.0-flash-exp"),
-            temperature=kwargs.get("temperature", 0.0),
-            google_api_key=api_key or secrets.google_api_key,
->>>>>>> 434fa377
         )
     else:
         return llm_model.completion(
@@ -553,7 +356,6 @@
             stop=stop,
             **kwargs
         )
-<<<<<<< HEAD
 
 
 async def acall_llm_model(
@@ -591,39 +393,6 @@
                 yield chunk
 
         return _stream_wrapper()
-=======
-    elif "alibaba" in provider:
-        if not kwargs.get("base_url", ""):
-            base_url = os.getenv("ALIBABA_ENDPOINT", "https://dashscope.aliyuncs.com/compatible-mode/v1")
-        else:
-            base_url = kwargs.get("base_url")
-
-        if provider.startswith("chat"):
-            return ChatOpenAI(
-                model=kwargs.get("model_name", "qwen-plus"),
-                temperature=kwargs.get("temperature", 0.0),
-                base_url=base_url,
-                api_key=api_key or secrets.qwen_api_key,
-            )
-        else:
-            return OpenAI(
-                base_url=base_url,
-                api_key=api_key or secrets.qwen_api_key,
-            )
-    elif "moonshot" in provider:
-        if provider.startswith("chat"):
-            return ChatOpenAI(
-                model=kwargs.get("model_name", "moonshot-v1-32k-vision-preview"),
-                temperature=kwargs.get("temperature", 0.0),
-                base_url=os.getenv("MOONSHOT_ENDPOINT"),
-                api_key=os.getenv("MOONSHOT_API_KEY") or secrets.moonshot_api_key,
-            )
-        else:
-            return OpenAI(
-                base_url=os.getenv("MOONSHOT_ENDPOINT"),
-                api_key=os.getenv("MOONSHOT_API_KEY") or secrets.moonshot_api_key,
-            )
->>>>>>> 434fa377
     else:
         return await llm_model.acompletion(
             messages=messages,
