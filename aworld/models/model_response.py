--- conflicted
+++ resolved
@@ -69,11 +69,7 @@
 
         arguments = function_data.get('arguments')
         # Ensure arguments is a string
-<<<<<<< HEAD
-        if not isinstance(arguments, str):
-=======
         if arguments is not None and not isinstance(arguments, str):
->>>>>>> b425a4bd
             arguments = json.dumps(arguments)
 
         function = Function(name=name, arguments=arguments)
