--- conflicted
+++ resolved
@@ -1,15 +1,6 @@
 # coding: utf-8
 # Copyright (c) 2025 inclusionAI.
 import os
-<<<<<<< HEAD
-try:
-    import aworld.tools
-except:
-    pass
-from aworld.utils import import_package
-import_package("dotenv", install_name="python-dotenv")
-=======
->>>>>>> 06648278
 
 from dotenv import load_dotenv
 
