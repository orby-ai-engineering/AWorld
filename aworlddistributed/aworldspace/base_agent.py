--- conflicted
+++ resolved
@@ -6,9 +6,8 @@
 from abc import abstractmethod
 from typing import List, AsyncGenerator, Any
 
-from aworld import trace
 from aworld.config import AgentConfig, TaskConfig
-from aworld.core.agent.llm_agent import Agent
+from aworld.core.agent.base import Agent
 from aworld.core.task import Task
 from aworld.output import WorkSpace, AworldUI, Outputs
 from aworld.runner import Runners
@@ -36,37 +35,12 @@
             messages: List[dict],
             body: dict
     ):
+
         try:
-<<<<<<< HEAD
-=======
             logging.info(f"🤖{self.agent_name()} received user_message is {user_message}, form-data = {body}")
 
->>>>>>> 535abd77
             task = await self.get_task_from_body(body)
-            with trace.span(f"{self.agent_name()}.run") as span:
-                if task:
-                    logging.info(
-                        f"🤖{self.agent_name()} received task is {task.task_id}_{task.client_id}_{task.user_id}")
-                    task_id = task.task_id
-                else:
-                    task_id = str(uuid.uuid4())
-
-                user_input = await self.get_custom_input(user_message, model_id, messages, body)
-                logging.info(f"🤖{self.agent_name()} call llm input is [{user_input}]")
-
-                # build agent task read from config
-                agent = await self.build_agent(body=body)
-                logging.info(f"🤖{self.agent_name()} build agent finished")
-
-                # return task
-                task = await self.build_task(agent=agent, task_id=task_id, user_input=user_input,
-                                             user_message=user_message, body=body)
-                logging.info(f"🤖{self.agent_name()} build task finished, task_id is {task_id}")
-
-<<<<<<< HEAD
-                # render output
-                async_generator = await self.parse_task_output(task_id, task)
-=======
+
             if task:
                 logging.info(f"🤖{self.agent_name()} received task is {task.task_id}_{task.client_id}_{task.user_id}")
                 task_id = task.task_id
@@ -89,16 +63,14 @@
 
             # render output
             async_generator = await self.parse_task_output(task_id, task)
->>>>>>> 535abd77
-
-                return async_generator()
+
+            return async_generator()
 
         except Exception as e:
-            logging.error("💥💥💥agent process error is {e}")
-            traceback.print_exc()
             return await self._format_exception(e)
 
     async def _format_exception(self, e: Exception) -> str:
+        traceback.print_exc()
         # tb_lines = traceback.format_exception(type(e), e, e.__traceback__)
         # detailed_error = "".join(tb_lines)
         # logging.error(e)
@@ -162,7 +134,6 @@
             name=task_id,
             input=user_input,
             agent=agent,
-            event_driven=False,
             conf=TaskConfig(
                 task_id=task_id,
                 stream=False,
